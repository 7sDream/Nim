--- conflicted
+++ resolved
@@ -19,17 +19,10 @@
 # * transforms 'defer' into a 'try finally' statement
 
 import
-<<<<<<< HEAD
-  intsets, strutils, options, ast, astalgo, trees, treetab, msgs, os,
+  intsets, strutils, options, ast, astalgo, trees, treetab, msgs, lookups,
   idents, renderer, types, passes, semfold, magicsys, cgmeth,
-  lambdalifting, sempass2, lowerings, lookups, destroyer, liftlocals,
+  lambdalifting, sempass2, lowerings, destroyer, liftlocals, closureiters,
   modulegraphs, lineinfos
-=======
-  intsets, strutils, options, ast, astalgo, trees, treetab, msgs, lookups,
-  idents, renderer, types, passes, semfold, magicsys, cgmeth, rodread,
-  lambdalifting, sempass2, lowerings, destroyer, liftlocals, closureiters,
-  modulegraphs
->>>>>>> f99acdb0
 
 type
   PTransNode* = distinct PNode
