--- conflicted
+++ resolved
@@ -79,20 +79,8 @@
   result = getConstExpr(c.module, e)
   if result == nil:
     result = evalConstExpr(c.module, e)
-<<<<<<< HEAD
-    if result == nil or result.kind == nkEmpty: 
-      GlobalError(n.info, errConstExprExpected)
-  
-=======
     if result == nil or result.kind == nkEmpty:
       GlobalError(e.info, errConstExprExpected)
-  when false:
-    result = semExprWithType(c, n)
-    if result == nil:
-      GlobalError(n.info, errConstExprExpected)
-      return 
-    result = getConstExpr(c.module, result)
-    if result == nil: GlobalError(n.info, errConstExprExpected)
 
 proc semConstExpr(c: PContext, n: PNode): PNode =
   var e = semExprWithType(c, n)
@@ -101,7 +89,6 @@
     return nil
   result = evalTypedExpr(c, e)
 
->>>>>>> 7d09aee4
 proc semAndEvalConstExpr(c: PContext, n: PNode): PNode = 
   result = semConstExpr(c, n)
   
